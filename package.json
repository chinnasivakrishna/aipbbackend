--- conflicted
+++ resolved
@@ -19,10 +19,7 @@
     "jsonwebtoken": "^9.0.2",
     "mongoose": "^8.14.1",
     "multer": "^1.4.5-lts.2",
-<<<<<<< HEAD
-    "nodemon": "^3.1.10"
-=======
+    "nodemon": "^3.1.10",
     "qrcode": "^1.5.4"
->>>>>>> 3c92ea46
   }
 }